--- conflicted
+++ resolved
@@ -26,13 +26,9 @@
 }
 
 model Configuration {
-<<<<<<< HEAD
-  id           String @id @default(cuid())
-=======
   id           String   @default(cuid()) @id
   createdAt    DateTime @default(now())
   updatedAt    DateTime @updatedAt
->>>>>>> 84e396f1
   name         String
   serialNumber String
   type         String
